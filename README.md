Zoom
====

[![GoDoc](https://godoc.org/github.com/albrow/zoom?status.svg)](https://godoc.org/github.com/albrow/zoom)

Version: 0.9.0

A blazing-fast datastore and querying engine for Go built on Redis.

Requires Redis version >= 2.8.9 and Go version >= 1.2.

Full documentation is available on
[godoc.org](http://godoc.org/github.com/albrow/zoom).


Table of Contents
-----------------

- [Development Status](#development-status)
- [When is Zoom a Good Fit?](#when-is-zoom-a-good-fit-)
- [Installation](#installation)
- [Initialization](#initialization)
- [Models](#models)
- [Transactions](#transactions)
- [Queries](#queries)
- [More Information](#more-information)
- [Testing & Benchmarking](#testing--benchmarking)
- [Contributing](#contributing)
- [Example Usage](#example-usage)
- [License](#license)


Development Status
------------------

Zoom has been around for more than a year. It is well-tested and going forward the API
will be relatively stable. We are closing in on version 1.0 and you can expect to see milestones
laid out in the near future.

At this time, Zoom can be considered safe for use in low-traffic production applications. However,
as with any relatively new package, it is possible that there are some undiscovered bugs. Therefore
we would recommend writing good tests, reporting any bugs you may find, and avoiding using Zoom for
mission-critical or high-traffic applications.

Zoom follows semantic versioning, but offers no guarantees of backwards compatibility until version
1.0. However, starting with version 0.9.0,
[migration guides](https://github.com/albrow/zoom/wiki/Migration-Guide) will be provided for any
non-trivial breaking changes, making it easy to stay up to date with the latest version.


When is Zoom a Good Fit?
------------------------

Zoom might be a good fit if:

1. **You are building a low-latency application.** Because Zoom is built on top of
  Redis and all data is stored in memory, it is typically much faster than datastores
  based on SQL databases. Latency will be the most noticeable difference, although
  throughput may also be improved.
2. **You want more out of Redis.** Zoom offers a number of features that you don't get
  by using a Redis driver directly. For example, Zoom supports a larger number of types
  out of the box (including custom types, slices, maps, complex types, and embedded structs),
  provides tools for making multi-command transactions easier, and of course, provides the
  ability to run queries.
3. **You want an easy-to-use datastore.** Zoom has a simple API and is arguable easier to
  use than some ORMs. For example, it doesn't require database migrations and instead builds
  up a schema based on your struct types. Zoom also does not require any knowledge of Redis
  in order to use effectively. Just connect it to a database and you're good to go!

Zoom might ***not*** be a good fit if:

1. **You are working with a lot of data.** Zoom stores all data in memory at all times, and does not
  yet support sharding or Redis Cluster. Memory could be a hard constraint for larger applications.
  Keep in mind that it is possible (if expensive) to run Redis on machines with up to 256GB of memory
  on cloud providers such as Amazon EC2. This is probably plenty for all but the largest applications.
2. **You require the ability to run advanced queries.** Zoom currently only provides support for
  basic queries and is not as powerful or flexible as something like SQL. For example, Zoom currently
  lacks the equivalent of the `IN` or `OR` SQL keywords. See the
  [documentation](http://godoc.org/github.com/albrow/zoom/#Query) for a full list of the types of queries
  supported.


Installation
------------

Zoom is powered by Redis and needs to connect to a Redis database. You can install Redis on the same
machine that Zoom runs on, connect to a remote database, or even use a Redis-as-a-service provider such
as Redis To Go, RedisLabs, or Amazon Elasticache.

If you need to install Redis, see the [installation instructions](http://redis.io/download) on the official
Redis website.

To install Zoom itself:

    go get github.com/albrow/zoom
    
This will pull the current master branch, which is (most likely) working but is quickly changing.


Initialization
--------------

First, add github.com/albrow/zoom to your import statement:

``` go
import (
    // ...
    github.com/albrow/zoom
)
```

Then, call zoom.Init somewhere in your app initialization code, e.g. in the main function. You must
also call zoom.Close when your application exits, so it's a good idea to use defer.

``` go
func main() {
    // ...
    zoom.Init(nil)
    defer zoom.Close()
    // ...
}
```

The Init function takes a *zoom.Configuration struct as an argument. Here's a list of options and their
defaults:

``` go
type Configuration struct {
   // Address to connect to. Default: "localhost:6379"
  Address string
  // Network to use. Default: "tcp"
  Network string
  // Database id to use (using SELECT). Default: 0
  Database int
  // Password for a password-protected Redis database. If not empty,
  // every connection will use the AUTH command during initialization
  // to authenticate with the database. Default: ""
  Password string
}
```

If you pass in nil to Init, Zoom will use all the default values. Any fields in the Configuration struct
that are empty (i.e. an empty string or 0) will fall back to their default values, so you only need to
provide a Configuration struct with the fields you want to change.


Models
------

### What is a Model?

Models in Zoom are just structs which implement the zoom.Model interface:

``` go
type Model interface {
  Id() string
  SetId(string)
}
```

To clarify, all you have to do to implement the Model interface is add getters and setters
for a unique Id property. If you want, you can embed zoom.DefaultData to give your model all the
required methods.

A struct definition serves as a sort of schema for your model. Here's an example of a Person model:

``` go
type Person struct {
    Name string
    Age  int
    zoom.DefaultData
}
```

Because of the way Zoom uses reflection, all the fields you want to save need to be public. Almost
any type of field is supported, including including custom types, slices, maps, complex types, and
embedded structs. The only things that are not supported are recursive data structures and functions.

You must also call zoom.Register on each Model type in your application. Register examines the type
and uses reflection to build up a schema. You only need to do this once per type.

``` go
// register the *Person type and assign the corresponding *ModelType to the variable named Persons
Persons, err := zoom.Register(&Person{})
if err != nil {
    // handle error
}
```

Register returns a *ModelType, which is a reference to a registered model type and has methods for
saving, deleting, and querying models of that type. Convention is to name the *ModelType the plural
of the corresponding registered type (e.g. "Persons"), but it's just a variable so you can name it
whatever you want.


### Saving Models

To persistently save a Person model to the database, you could call Persons.Save. Recall that in this
example, Persons is just the name we gave to the *ModelType which corresponds to the type *Person.

``` go
p := &Person{Name: "Alice", Age: 27}
if err := Persons.Save(p); err != nil {
    // handle error
}
```

When you call Save, Zoom converts all the fields of the model into a format suitable for Redis and stores them
as a Redis hash. If the model you are saving does not already have an id, Zoom will mutate the model by
generating and assigning one via the SetId method. Ids assigned by Zoom have two components: the current unix
time with millisecond precision and a randomly generated 16-character string. When Ids are generated this way,
collisions are still possible, but they are highly, highly unlikely.

### Finding a Single Model

To retrieve a model by id, use the Find method:

``` go
p := &Person{}
if err := Persons.Find("a_valid_person_id", p); err != nil {
    // handle error
}
```

The second argument to Find must be a pointer to a struct which satisfies Model, and must have a type corresponding to
the *ModelType. In this case, we passed in *Person since that is the type that corresponds to our *ModelType Persons. Find
will mutate p by setting all its fields. Using Find in this way allows the caller to maintain type safety and avoid type
casting. If Zoom couldn't find a model of type *Person with the given id, it will return a
[ModelNotFoundError](http://godoc.org/github.com/albrow/zoom/#ModelNotFoundError).

### Finding All Models

To find all models of a given type, use the FindAll method:

``` go
persons := []*Person{}
if err := Persons.FindAll(&persons); err != nil {
    // handle error
}
```

FindAll expects a pointer to a slice of some registered type that implements Model. It grows or shrinks the slice as needed,
filling in all the fields of the elements inside of the slice. So the result of the call is that persons will be a slice of
all models in the database with the type *Person.

### Deleting Models

To delete a model, use the Delete method:

``` go
// ok will be true iff a model with the given id existed and was deleted
if ok, err := Persons.Delete("a_valid_person_id"); err != nil {
   // handle err
}
```

Delete expects a valid id as an argument, and will attempt to delete the model with the given id. If there was no model
with the given type and id, the first return value will be false.

You can also delete all models of a given type with the DeleteAll method:

``` go
numDeleted, err := Persons.DeleteAll()
if err != nil {
  // handle error
}
```

<<<<<<< HEAD
DeleteAll will return the number of models that existed and were successfully deleted.
=======
Enforcing Thread-Safety
-----------------------

***WARNING***: Zoom currently only provides thread-safety in the context of a single application server. If you have
multiple servers using Zoom to communicate to the same Redis database, it is currently not thread-safe. In the future,
Zoom will enforce thread-safety across different servers, most likely via optimistic locking. See the [TODO](#todo)
section for a general roadmap for new features.

### How it Works
>>>>>>> 629b3d7e

### Counting the Number of Models

You can get the number of models for a given type using the Count method:

``` go
count, err := Persons.Count()
if err != nil {
  // handle err
}
```


Transactions
------------

Zoom exposes a Transaction API which you can use to run multiple commands efficiently and atomically. Under the hood,
Zoom uses a single [Redis transaction](http://redis.io/topics/transactions) to perform all the commands in a single
round trip. Transactions feature delayed execution, so nothing touches the database until you call Exec. A transaction
also remembers its errors to make error handling easier on the caller. Any errors that occur will be returned when you
call Exec.

Here's an example of how to save two models and get the number of *Person models in a single transaction.

``` go
numPersons := 0
t := NewTransaction()
t.Save(Persons, &Person{Name: "Foo"})
t.Save(Persons, &Person{Name: "Bar"})
// Count expects a pointer to an integer, which it will change the value of
// when the transaction is executed.
t.Count(Persons, &numPersons)
if err := t.Exec(); err != nil {
  // handle error
}
// numPersons will now equal the number of *Person models in the database
fmt.Println(numPersons)
```

You can also execute custom Redis commands or run lua scripts with the
[Command](http://godoc.org/github.com/albrow/zoom/#Transaction.Command) and
[Script](http://godoc.org/github.com/albrow/zoom/#Transaction.Command) methods. Both methods expect a
[ReplyHandler](http://godoc.org/github.com/albrow/zoom/#ReplyHandler) as an argument. A ReplyHandler is
simply a function that will do something with the reply from Redis corresponding to the script or command
that was run. ReplyHandler's are executed in order when you call Exec.


Queries
-------

### The Query Object

Zoom provides a useful abstraction for querying the database. You create queries by using the NewQuery
constructor, where you must pass in the name corresponding to the type of model you want to query. For now,
Zoom only supports queries on a single type of model at a time.

You can add one or more query modifiers to the query, such as Order, Limit, and Filter. These methods return
the query itself, so you can chain them together. Any errors due to invalid arguments in the query modifiers
will be remembered and returned when you attempt to run the query.

Finally, you run the query using a query finisher method, such as Run or Count. Queries feature delayed
execution, so nothing touches the database until you execute the query with a finisher method.

### Using Query Modifiers

You can chain a query object together with one or more different modifiers. Here's a list
of all the available modifiers:

- Order
- Limit
- Offset
- Include
- Exclude
- Filter

You can run a query with one of the following query finishers:

- Run
- Ids
- Count
- RunOne

Here's an example of a more complicated query using several modifiers:

``` go
persons := []*Person{}
q := Persons.NewQuery().Order("-Name").Filter("Age >=", 25).Limit(10)
if err := q.Run(&persons); err != nil {
   // handle error
}
```

Full documentation on the different modifiers and finishers is available on
[godoc.org](http://godoc.org/github.com/albrow/zoom/#Query).

### A Note About String Indexes

Because Redis does not allow you to use strings as scores for sorted sets, Zoom relies on a workaround
to store string indexes. It uses a sorted set where all the scores are 0 and each member has the following
format: `value\0id`, where `\0` is the NULL character. With the string indexes stored this way, Zoom
can issue the ZRANGEBYLEX command and related commands to filter models by their string values. As a consequence,
here are some caveats to keep in mind:

- Strings are sorted by ASCII value, exactly as they appear in an [ASCII table](http://www.asciitable.com/),
  not alphabetically. This can have surprising effects, for example 'Z' is considered less than 'a'.
- Indexed string values may not contain the NULL or DEL characters (the characters with ASCII codepoints
  of 0 and 127 respectively). Zoom uses NULL as a separator and DEL as a suffix for range queries.


More Information
----------------

### Persistence

Zoom is as persistent as the underlying Redis database is. If you intend to use Redis as a permanent
datastore, it is recommended that you turn on both AOF and RDB persistence options and set fsync to
everysec. This will give you good performance while making data loss highly unlikely.

If you want greater protections against data loss, you can set fsync to always. This will hinder performance
but give you persistence guarantees
[very similar to SQL databases such as PostgreSQL](http://redis.io/topics/persistence#ok-so-what-should-i-use).

[Read more about Redis persistence](http://redis.io/topics/persistence)

### Atomicity

All methods and functions in Zoom that touch the database do so atomically. This is accomplished using
Redis transactions and lua scripts when necessary. What this means is that Zoom will not
put Redis into an inconsistent state (e.g. where indexes to not match the rest of the data).

However, it should be noted that there is a caveat with Redis atomicity guarantees. If Redis crashes
in the middle of a transaction or script execution, it is possible that your AOF file can become
corrupted. If this happens, Redis will refuse to start until the AOF file is fixed. It is relatively
easy to fix the problem with the redis-check-aof tool, which will remove the partial transaction
from the AOF file.

If you intend to issue custom Redis commands or run custom scripts, it is highly recommended that
you also make everything atomic. If you do not, Zoom can no longer guarantee that its indexes are
consistent. For example, if you change the value of a field which is indexed, you should also
update the index for that field in the same transaction. The keys that Zoom uses for indexes
and models are provided via the [ModelKey](http://godoc.org/github.com/albrow/zoom/#ModelType.ModelKey),
[AllIndexKey](http://godoc.org/github.com/albrow/zoom/#ModelType.AllIndexKey), and
[FieldIndexKey](http://godoc.org/github.com/albrow/zoom/#ModelType.FieldIndexKey) methods.

Read more about:
- [Redis persistence](http://redis.io/topics/persistence)
- [Redis scripts](http://redis.io/commands/eval)
- [Redis transactions](http://redis.io/topics/transactions)

### Thread-Safe Updates

Currently, Zoom does not support thread-safe or cross-machine updates on models. Consider the
following code:

``` go
func likePost(postId string) error {
  // Find the Post with the given postId
  post := &Post{}
  if err := Posts.Find(postId); err != nil {
    return err
  }
  // Increment the number of likes
  post.Likes += 1
  // Save the post
  if err := Posts.Save(post); err != nil {
    return err
  }
}
```

This can cause a bug if the function is called across multiple threads or multiple machines
concurrently, because the Post model can change in between the time we retrieved it from the
database with Find and saved it again with Save. Future versions of Zoom will provide optimistic
locking or other means to avoid these kinds of errors. In the meantime, you could fix this code
by using an HINCRBY command directly like so:

``` go
func likePost(postId string) error {
  // modelKey is the key of the main hash for the model, which
  // stores the struct fields as hash fields in Redis.
  modelKey, err := Posts.ModelKey(postId)
  if err != nil {
    return err
  }
  conn := zoom.NewConn()
  defer conn.Close()
  if _, err := conn.Do("HINCRBY", modelKey, 1); err != nil {
    return err
  }
}
```

You could also use a lua script for more complicated thread-safe updates.


Testing & Benchmarking
----------------------

### Running the Tests:

To run the tests, make sure you're in the root directory for Zoom and run:

```
go test .
```   

If everything passes, you should see something like:

```
ok    github.com/albrow/zoom  2.267s
```

If any of the tests fail, please [open an issue](https://github.com/albrow/zoom/issues/new) and
describe what happened.

By default, tests and benchmarks will run on localhost:6379 and use database #9. You can change the address,
network, and database used with flags. So to run on a unix socket at /tmp/redis.sock and use database #3,
you could use:

```
go test . -network=unix -address=/tmp/redis.sock -database=3
```

### Running the Benchmarks:

To run the benchmarks, make sure you're in the root directory for the project and run:

```
go test . -run=none -bench .
```   

The `-run=none` flag is optional, and just tells the test runner to skip the tests and run only the benchmarks
(because no test function matches the pattern "none"). You can also use the same flags as above to change the
network, address, and database used.

You should see some runtimes for various operations. If you see an error or if the build fails, please
[open an issue](https://github.com/albrow/zoom/issues/new).

Here are the results from my laptop (2.3GHz quad-core i7, 8GB RAM) using a socket connection with Redis set
to append-only mode:

```
BenchmarkConnection  2000000         656 ns/op
BenchmarkPing          50000       26627 ns/op
BenchmarkSet           50000       36452 ns/op
BenchmarkGet           50000       27864 ns/op
BenchmarkSave          20000       58962 ns/op
BenchmarkSave100        2000      960483 ns/op
BenchmarkFind          30000       43054 ns/op
BenchmarkFind100        3000      562743 ns/op
BenchmarkFindAll100     2000      665035 ns/op
BenchmarkFindAll10000     20    68657190 ns/op
BenchmarkDelete        20000       61379 ns/op
BenchmarkDelete100      2000     1031886 ns/op
BenchmarkDeleteAll100   2000      968367 ns/op
BenchmarkDeleteAll1000   100    11857145 ns/op
BenchmarkCount100      50000       28340 ns/op
BenchmarkCount10000    50000       29746 ns/op
BenchmarkQueryFilterInt1From1         10000      149719 ns/op
BenchmarkQueryFilterInt1From10        10000      148245 ns/op
BenchmarkQueryFilterInt10From100       5000      264959 ns/op
BenchmarkQueryFilterInt100From1000     1000     1654756 ns/op
BenchmarkQueryFilterString1From1      10000      152185 ns/op
BenchmarkQueryFilterString1From10     10000      154507 ns/op
BenchmarkQueryFilterString10From100    5000      287958 ns/op
BenchmarkQueryFilterString100From1000  1000     1862549 ns/op
BenchmarkQueryFilterBool1From1        10000      146349 ns/op
BenchmarkQueryFilterBool1From10       10000      147950 ns/op
BenchmarkQueryFilterBool10From100      5000      276740 ns/op
BenchmarkQueryFilterBool100From1000    1000     1641239 ns/op
BenchmarkQueryOrderInt100       2000      681141 ns/op
BenchmarkQueryOrderInt10000       20    72602768 ns/op
BenchmarkQueryOrderString100    1000     1662290 ns/op
BenchmarkQueryOrderString10000    10   118660109 ns/op
BenchmarkQueryOrderBool100      2000      681808 ns/op
BenchmarkQueryOrderBool10000      20    71249344 ns/op
BenchmarkComplexQuery          10000      142476 ns/op
```

The results of these benchmarks can vary widely from system to system, and so the benchmarks
here are really only useful for comparing accross versions of Zoom, and for identifying possible
performance regressions during development. You should run your own benchmarks that are closer to
your use case to get a real sense of how Zoom will perform for you. High performance is one of the
top priorities for this project, because without that you are better off using an ORM designed for
SQL databases.


Contributing
------------

Feedback, bug reports, and pull requests are greatly appreciated :)

### Issues

The following are all great reasons to submit an issue:

1. You found a bug in the code.
2. Something is missing from the documentation or the existing documentation is unclear.
3. You have an idea for a new feature.

If you are thinking about submitting an issue please remember to:

1. Describe the issue in detail.
2. If applicable, describe the steps to reproduce the error, which probably should include some example code.
3. Mention details about your platform: OS, version of Go and Redis, etc.

### Pull Requests

Zoom uses semantic versioning and the [git branching model described here](http://nvie.com/posts/a-successful-git-branching-model/).
If you plan on submitting a pull request, you should:

1. Fork the repository.
2. Create a new "feature branch" with a descriptive name (e.g. fix-database-error).
3. Make your changes in the feature branch.
4. Run the tests to make sure that they still pass. Updated the tests if needed.
5. Submit a pull request to merge your feature branch into the *develop* branch. Please do not request to merge directly into master.


Example Usage
-------------

I have built an [example json/rest application](https://github.com/albrow/peeps-negroni)
which uses the latest version of Zoom. It is a simple example that doesn't use all of
Zoom's features, but should be good enough for understanding how zoom can work in a
real application.


License
-------

Zoom is licensed under the MIT License. See the LICENSE file for more information.<|MERGE_RESOLUTION|>--- conflicted
+++ resolved
@@ -266,19 +266,7 @@
 }
 ```
 
-<<<<<<< HEAD
 DeleteAll will return the number of models that existed and were successfully deleted.
-=======
-Enforcing Thread-Safety
------------------------
-
-***WARNING***: Zoom currently only provides thread-safety in the context of a single application server. If you have
-multiple servers using Zoom to communicate to the same Redis database, it is currently not thread-safe. In the future,
-Zoom will enforce thread-safety across different servers, most likely via optimistic locking. See the [TODO](#todo)
-section for a general roadmap for new features.
-
-### How it Works
->>>>>>> 629b3d7e
 
 ### Counting the Number of Models
 
@@ -559,7 +547,7 @@
 ```
 
 The results of these benchmarks can vary widely from system to system, and so the benchmarks
-here are really only useful for comparing accross versions of Zoom, and for identifying possible
+here are really only useful for comparing across versions of Zoom, and for identifying possible
 performance regressions during development. You should run your own benchmarks that are closer to
 your use case to get a real sense of how Zoom will perform for you. High performance is one of the
 top priorities for this project, because without that you are better off using an ORM designed for
