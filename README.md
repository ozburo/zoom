--- conflicted
+++ resolved
@@ -2,10 +2,6 @@
 ====
 
 Version: 0.1.1
-<<<<<<< HEAD
-
-=======
->>>>>>> b28c34e1
 
 A blazing-fast, lightweight ORM-ish library for go and redis.
 
