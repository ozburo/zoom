--- conflicted
+++ resolved
@@ -1,11 +1,8 @@
 Zoom
 ====
 
-<<<<<<< HEAD
-Version: 0.1.0
-=======
 Version: 0.1.1
->>>>>>> 7801812b
+
 
 A blazing-fast, lightweight ORM-ish library for go and redis.
 
