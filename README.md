--- conflicted
+++ resolved
@@ -2,10 +2,6 @@
 ====
 
 Version: 0.1.1
-<<<<<<< HEAD
-
-=======
->>>>>>> bdafee8e
 
 A blazing-fast, lightweight ORM-ish library for go and redis.
 
