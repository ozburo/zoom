--- conflicted
+++ resolved
@@ -1,11 +1,7 @@
 Zoom
 ====
 
-<<<<<<< HEAD
-Version: 0.1.1
-=======
 Version: 0.2.0
->>>>>>> a638729d
 
 A blazing-fast, lightweight ORM for Go built on Redis.
 
