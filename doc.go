// Copyright 2015 Alex Browne.  All rights reserved.
// Use of this source code is governed by the MIT
// license, which can be found in the LICENSE file.

// Package zoom is a blazing-fast datastore and querying engine for
// Go built on Redis. It supports models of any arbitrary struct
// type and provides basic querying functionality. It also supports
// atomic transactions, lua scripts, and running Redis commands
// directly if needed.
//
<<<<<<< HEAD
// Version 0.12.0
=======
// Version 0.12.1
>>>>>>> 737b0769
//
// For installation instructions, examples, and more information
// visit https://github.com/albrow/zoom.
package zoom<|MERGE_RESOLUTION|>--- conflicted
+++ resolved
@@ -8,11 +8,7 @@
 // atomic transactions, lua scripts, and running Redis commands
 // directly if needed.
 //
-<<<<<<< HEAD
-// Version 0.12.0
-=======
 // Version 0.12.1
->>>>>>> 737b0769
 //
 // For installation instructions, examples, and more information
 // visit https://github.com/albrow/zoom.
